--- conflicted
+++ resolved
@@ -1,34 +1,15 @@
 import React from "react";
 import * as shortid from "shortid";
-<<<<<<< HEAD
-import { BigPlayButton, ControlBar, CurrentTimeDisplay, PlaybackRateMenuButton,
-    Player, TimeDivider, VolumeMenuButton } from "video-react";
+import { BigPlayButton, ControlBar, CurrentTimeDisplay, PlaybackRateMenuButton, Player, TimeDivider, VolumeMenuButton } from "video-react";
 import { CanvasTools } from "vott-ct";
 import { Editor } from "vott-ct/lib/js/CanvasTools/CanvasTools.Editor";
 import { RegionData } from "vott-ct/lib/js/CanvasTools/Core/RegionData";
 import { ClipBoard } from "../../../../common/clipboard";
 import { strings } from "../../../../common/strings";
-import { AppError, AssetState, AssetType, EditorMode, 
-    ErrorCode, IAssetMetadata, IProject, IRegion, ITag, RegionType, IPoint, IBoundingBox, IAsset } from "../../../../models/applicationState";
+import { AppError, AssetState, AssetType, EditorMode, ErrorCode, IAssetMetadata, IProject, IRegion, ITag, RegionType } from "../../../../models/applicationState";
 import { KeyboardBinding } from "../../common/keyboardBinding/keyboardBinding";
 import { KeyEventType } from "../../common/keyboardManager/keyboardManager";
 import CanvasHelpers from "./canvasHelpers";
-import { RectRegion } from "vott-ct/lib/js/CanvasTools/Region/Rect/RectRegion";
-import { Point2D } from "vott-ct/lib/js/CanvasTools/Core/Point2D";
-=======
-import { BigPlayButton, ControlBar, CurrentTimeDisplay,
-    PlaybackRateMenuButton, Player, TimeDivider, VolumeMenuButton } from "video-react";
-import { CanvasTools } from "vott-ct";
-import { Editor } from "vott-ct/lib/js/CanvasTools/CanvasTools.Editor";
-import { Point2D } from "vott-ct/lib/js/CanvasTools/Core/Point2D";
-import { RegionData, RegionDataType } from "vott-ct/lib/js/CanvasTools/Core/RegionData";
-import { Tag } from "vott-ct/lib/js/CanvasTools/Core/Tag";
-import { TagsDescriptor } from "vott-ct/lib/js/CanvasTools/Core/TagsDescriptor";
-import { strings } from "../../../../common/strings";
-import { AppError, AssetState, AssetType, EditorMode,
-    ErrorCode, IAssetMetadata, IProject, IRegion, ITag, RegionType } from "../../../../models/applicationState";
-import CanvasHelpers from "./canvasHelpers";
->>>>>>> 38351238
 
 export interface ICanvasProps {
     selectedAsset: IAssetMetadata;
@@ -248,19 +229,7 @@
     public onRegionDelete = (id: string) => {
         // Remove from Canvas Tools
         this.editor.RM.deleteRegionById(id);
-<<<<<<< HEAD
         const currentAssetMetadata = this.deleteRegionFromAsset(id);       
-=======
-
-        // Remove from project
-        const currentAssetMetadata = this.props.selectedAsset;
-        const deletedRegionIndex = this.props.selectedAsset.regions.findIndex((region) => region.id === id);
-        currentAssetMetadata.regions.splice(deletedRegionIndex, 1);
-
-        if (!currentAssetMetadata.regions.length) {
-            currentAssetMetadata.asset.state = AssetState.Visited;
-        }
->>>>>>> 38351238
 
         this.props.onAssetMetadataChanged(currentAssetMetadata);
         this.updateSelected([]);
