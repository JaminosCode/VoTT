--- conflicted
+++ resolved
@@ -2,13 +2,8 @@
 import {
     AssetState, AssetType, IApplicationState, IAppSettings, IAsset, IAssetMetadata,
     IConnection, IExportFormat, IProject, ITag, StorageType, ISecurityToken,
-<<<<<<< HEAD
-    EditorMode, IAppError, IProjectVideoSettings, AppError, ErrorCode, ITagMetadata,
+    EditorMode, IAppError, IProjectVideoSettings, AppError, ErrorCode,
     IPoint, IRegion, RegionType, IBoundingBox, IV1Project, IV1Region
-=======
-    EditorMode, IAppError, IProjectVideoSettings, AppError, ErrorCode,
-    IPoint, IRegion, RegionType, IBoundingBox,
->>>>>>> 42bda724
 } from "../models/applicationState";
 import { ExportAssetState } from "../providers/export/exportProvider";
 import { IAssetProvider, IAssetProviderRegistrationOptions } from "../providers/storage/assetProviderFactory";
