--- conflicted
+++ resolved
@@ -56,13 +56,8 @@
         this.setState({
             project: {
                 ...form.formData,
-<<<<<<< HEAD
-                sourceConection: this.props.connections.find(connection => connection.id === form.formData.sourceConnectionId),
-                targetConection: this.props.connections.find(connection => connection.id === form.formData.targetConnectionId)
-=======
                 sourceConnection: this.props.connections.find(connection => connection.id === form.formData.sourceConnectionId),
                 targetConnection: this.props.connections.find(connection => connection.id === form.formData.targetConnectionId)
->>>>>>> f836b5ac
             }
         }, () => {
             this.props.actions.saveProject(this.state.project)
